--- conflicted
+++ resolved
@@ -1,34 +1,19 @@
 use {
-<<<<<<< HEAD
-    bitcoin::{
-        absolute::LockTime, blockdata::script, opcodes, script::PushBytes, secp256k1::Secp256k1,
-        transaction::Version, Address, Amount, Network, OutPoint, PrivateKey, PublicKey, ScriptBuf,
-        Sequence, Transaction, TxIn, TxOut, Witness,
-    },
-    bitcoin_hashes::{sha256, Hash},
-=======
-  base64::{engine::general_purpose, Engine},
   bitcoin::{
     absolute::LockTime,
     blockdata::script,
-    consensus::{Decodable, Encodable},
-    key::{Keypair, TapTweak},
     opcodes,
     psbt::Psbt,
     script::PushBytes,
-    secp256k1::{self, schnorr::Signature, Message, Secp256k1, XOnlyPublicKey},
-    sighash::{self, SighashCache, TapSighashType},
+    secp256k1::Secp256k1,
     transaction::Version,
     Address, Amount, Network, OutPoint, PrivateKey, PublicKey, ScriptBuf, Sequence, Transaction,
     TxIn, TxOut, Witness,
   },
   bitcoin_hashes::{sha256, Hash},
-  std::{io::Cursor, str},
->>>>>>> d1313aa0
 };
 
 mod sign;
-use bitcoin::Psbt;
 pub use sign::{full_sign, simple_sign};
 
 mod verifier;
@@ -73,64 +58,7 @@
     .to_vec()
 }
 
-<<<<<<< HEAD
 fn create_to_spend(address: &Address, message: &str) -> Transaction {
-    Transaction {
-        version: Version(0),
-        lock_time: LockTime::ZERO,
-        input: vec![TxIn {
-            previous_output: OutPoint {
-                txid: "0000000000000000000000000000000000000000000000000000000000000000"
-                    .parse()
-                    .unwrap(),
-                vout: 0xFFFFFFFF,
-            },
-            script_sig: script::Builder::new()
-                .push_int(0)
-                .push_slice::<&PushBytes>(message_hash(message).as_slice().try_into().unwrap())
-                .into_script(),
-            sequence: Sequence(0),
-            witness: Witness::new(),
-        }],
-        output: vec![TxOut {
-            value: Amount::from_sat(0),
-            script_pubkey: address.script_pubkey(),
-        }],
-    }
-}
-
-fn create_to_sign(to_spend: &Transaction) -> Psbt {
-    let inputs = vec![TxIn {
-        previous_output: OutPoint {
-            txid: to_spend.txid(),
-            vout: 0,
-        },
-        script_sig: ScriptBuf::new(),
-        sequence: Sequence(0),
-        witness: Witness::new(),
-    }];
-
-    let to_sign = Transaction {
-        version: Version(0),
-        lock_time: LockTime::ZERO,
-        input: inputs,
-        output: vec![TxOut {
-            value: Amount::from_sat(0),
-            script_pubkey: script::Builder::new()
-                .push_opcode(opcodes::all::OP_RETURN)
-                .into_script(),
-        }],
-    };
-
-    let mut psbt = Psbt::from_unsigned_tx(to_sign).unwrap();
-    psbt.inputs[0].witness_utxo = Some(TxOut {
-        value: Amount::from_sat(0),
-        script_pubkey: to_spend.output[0].script_pubkey.clone(),
-    });
-
-    psbt
-=======
-fn to_spend(address: &Address, message: &str) -> Transaction {
   Transaction {
     version: Version(0),
     lock_time: LockTime::ZERO,
@@ -155,210 +83,112 @@
   }
 }
 
-fn to_sign(to_spend_tx: Transaction) -> Transaction {
-  Transaction {
+fn create_to_sign(to_spend: &Transaction) -> Psbt {
+  let inputs = vec![TxIn {
+    previous_output: OutPoint {
+      txid: to_spend.txid(),
+      vout: 0,
+    },
+    script_sig: ScriptBuf::new(),
+    sequence: Sequence(0),
+    witness: Witness::new(),
+  }];
+
+  let to_sign = Transaction {
     version: Version(0),
     lock_time: LockTime::ZERO,
-    input: vec![TxIn {
-      previous_output: OutPoint {
-        txid: to_spend_tx.txid(),
-        vout: 0,
-      },
-      script_sig: ScriptBuf::new(),
-      sequence: Sequence(0),
-      witness: Witness::new(),
-    }],
+    input: inputs,
     output: vec![TxOut {
       value: Amount::from_sat(0),
       script_pubkey: script::Builder::new()
         .push_opcode(opcodes::all::OP_RETURN)
         .into_script(),
     }],
-  }
-}
-
-// #[allow(unused)]
-fn to_sign_psbt(
-  to_spend_tx: Transaction,
-  to_sign_tx: Transaction,
-) -> Result<Psbt, bitcoin::psbt::Error> {
-  let mut psbt = Psbt::from_unsigned_tx(to_sign_tx)?;
+  };
+
+  let mut psbt = Psbt::from_unsigned_tx(to_sign).unwrap();
   psbt.inputs[0].witness_utxo = Some(TxOut {
     value: Amount::from_sat(0),
-    script_pubkey: to_spend_tx.output[0].script_pubkey.clone(),
+    script_pubkey: to_spend.output[0].script_pubkey.clone(),
   });
 
-  Ok(psbt)
-}
-
-pub fn sign(address: &Address, message: &str, wallet: &Wallet) -> String {
-  let to_spend_tx = to_spend(address, message);
-  let to_sign_tx = to_sign(to_spend_tx.clone());
-  let mut psbt = to_sign_psbt(to_spend_tx.clone(), to_sign_tx).unwrap();
-
-  let secp = Secp256k1::new();
-  let private_key = wallet.private_key;
-  let key_pair = Keypair::from_secret_key(&secp, &private_key.inner);
-  let (x_only_public_key, _parity) = XOnlyPublicKey::from_keypair(&key_pair);
-
-  psbt.inputs[0].tap_internal_key = Some(x_only_public_key);
-
-  let sighash_type = TapSighashType::All;
-
-  let mut sighash_cache = SighashCache::new(psbt.unsigned_tx.clone());
-
-  let sighash = sighash_cache
-    .taproot_key_spend_signature_hash(
-      0,
-      &sighash::Prevouts::All(&[TxOut {
-        value: Amount::from_sat(0),
-        script_pubkey: to_spend_tx.output[0].clone().script_pubkey,
-      }]),
-      sighash_type,
-    )
-    .expect("signature hash should compute");
-
-  let key_pair = key_pair
-    .tap_tweak(&secp, psbt.inputs[0].tap_merkle_root)
-    .to_inner();
-
-  let sig = secp.sign_schnorr_no_aux_rand(
-    &secp256k1::Message::from_digest_slice(sighash.as_ref())
-      .expect("should be cryptographically secure hash"),
-    &key_pair,
-  );
-
-  let witness = sighash_cache
-    .witness_mut(0)
-    .expect("getting mutable witness reference should work");
-
-  witness.push(
-    bitcoin::taproot::Signature {
-      sig,
-      hash_ty: sighash_type,
-    }
-    .to_vec(),
-  );
-
-  let mut buffer = Vec::new();
-  witness.consensus_encode(&mut buffer).unwrap();
-
-  general_purpose::STANDARD.encode(buffer)
-}
-
-pub fn verify(address: &Address, message: &str, signature: &str) -> bool {
-  let to_spend_tx = to_spend(address, message);
-  let to_sign_tx = to_sign(to_spend_tx.clone());
-
-  let mut cursor = Cursor::new(general_purpose::STANDARD.decode(signature).unwrap());
-
-  let witness = match Witness::consensus_decode_from_finite_reader(&mut cursor) {
-    Ok(witness) => witness,
-    Err(_) => return false,
-  };
-
-  let encoded_signature = &witness.to_vec()[0];
-
-  let (signature, sighash_type) = if encoded_signature.len() == 65 {
-    (
-      Signature::from_slice(&encoded_signature.as_slice()[..64]).unwrap(),
-      TapSighashType::from_consensus_u8(encoded_signature[64]).unwrap(),
-    )
-  } else if encoded_signature.len() == 64 {
-    (
-      Signature::from_slice(encoded_signature.as_slice()).unwrap(),
-      TapSighashType::Default,
-    )
-  } else {
-    return false;
-  };
-
-  let pub_key =
-    if let bitcoin::address::Payload::WitnessProgram(witness_program) = address.payload() {
-      if witness_program.version().to_num() == 1 && witness_program.program().len() == 32 {
-        XOnlyPublicKey::from_slice(witness_program.program().as_bytes()).unwrap()
-      } else {
-        return false;
-      }
-    } else {
-      return false;
-    };
-
-  let mut sighash_cache = SighashCache::new(to_sign_tx);
-
-  let sighash = sighash_cache
-    .taproot_key_spend_signature_hash(
-      0,
-      &sighash::Prevouts::All(&[TxOut {
-        value: Amount::from_sat(0),
-        script_pubkey: to_spend_tx.output[0].clone().script_pubkey,
-      }]),
-      sighash_type,
-    )
-    .expect("signature hash should compute");
-
-  let message = Message::from_digest_slice(sighash.as_ref()).unwrap();
-
-  Secp256k1::verification_only()
-    .verify_schnorr(&signature, &message, &pub_key)
-    .is_ok()
->>>>>>> d1313aa0
+  psbt
 }
 
 #[cfg(test)]
 mod tests {
   use {super::*, std::str::FromStr};
 
-<<<<<<< HEAD
-    #[test]
-    fn to_spend_txids_correct() {
-        assert_eq!(
-            create_to_spend(
-                &Address::from_str(SEGWIT_ADDRESS).unwrap().assume_checked(),
-                ""
-            )
-            .txid()
-            .to_string(),
-            "c5680aa69bb8d860bf82d4e9cd3504b55dde018de765a91bb566283c545a99a7"
-        );
-
-        assert_eq!(
-            create_to_spend(
-                &Address::from_str(SEGWIT_ADDRESS).unwrap().assume_checked(),
-                "Hello World"
-            )
-            .txid()
-            .to_string(),
-            "b79d196740ad5217771c1098fc4a4b51e0535c32236c71f1ea4d61a2d603352b"
-        );
-    }
-
-    #[test]
-    fn to_sign_txids_correct() {
-        let to_spend = create_to_spend(
-            &Address::from_str(SEGWIT_ADDRESS).unwrap().assume_checked(),
-            "",
-        );
-        let to_sign = create_to_sign(&to_spend);
-        assert_eq!(
-            to_sign.unsigned_tx.txid().to_string(),
-            "1e9654e951a5ba44c8604c4de6c67fd78a27e81dcadcfe1edf638ba3aaebaed6"
-        );
-
-        let to_spend = create_to_spend(
-            &Address::from_str(SEGWIT_ADDRESS).unwrap().assume_checked(),
-            "Hello World",
-        );
-        let to_sign = create_to_sign(&to_spend);
-        assert_eq!(
-            to_sign.unsigned_tx.txid().to_string(),
-            "88737ae86f2077145f93cc4b153ae9a1cb8d56afa511988c149c5c8c9d93bddf"
-        );
-    }
-
-    #[test]
-    fn simple_verify_and_falsify_taproot() {
-        assert!(
+  /// From https://github.com/bitcoin/bips/blob/master/bip-0322.mediawiki#test-vectors
+  /// and https://github.com/ACken2/bip322-js/blob/main/test/Verifier.test.ts
+  /// and https://github.com/bitcoin/bitcoin/blob/29b28d07fa958b89e1c7916fda5d8654474cf495/src/test/util_tests.cpp#L2747
+
+  const WIF_PRIVATE_KEY: &str = "L3VFeEujGtevx9w18HD1fhRbCH67Az2dpCymeRE1SoPK6XQtaN2k";
+  const SEGWIT_ADDRESS: &str = "bc1q9vza2e8x573nczrlzms0wvx3gsqjx7vavgkx0l";
+  const TAPROOT_ADDRESS: &str = "bc1ppv609nr0vr25u07u95waq5lucwfm6tde4nydujnu8npg4q75mr5sxq8lt3";
+
+  #[test]
+  fn message_hashes_are_correct() {
+    assert_eq!(
+      hex::encode(message_hash("")),
+      "c90c269c4f8fcbe6880f72a721ddfbf1914268a794cbb21cfafee13770ae19f1"
+    );
+
+    assert_eq!(
+      hex::encode(message_hash("Hello World")),
+      "f0eb03b1a75ac6d9847f55c624a99169b5dccba2a31f5b23bea77ba270de0a7a"
+    );
+  }
+
+  #[test]
+  fn to_spend_txids_correct() {
+    assert_eq!(
+      create_to_spend(
+        &Address::from_str(SEGWIT_ADDRESS).unwrap().assume_checked(),
+        ""
+      )
+      .txid()
+      .to_string(),
+      "c5680aa69bb8d860bf82d4e9cd3504b55dde018de765a91bb566283c545a99a7"
+    );
+
+    assert_eq!(
+      create_to_spend(
+        &Address::from_str(SEGWIT_ADDRESS).unwrap().assume_checked(),
+        "Hello World"
+      )
+      .txid()
+      .to_string(),
+      "b79d196740ad5217771c1098fc4a4b51e0535c32236c71f1ea4d61a2d603352b"
+    );
+  }
+
+  #[test]
+  fn to_sign_txids_correct() {
+    let to_spend = create_to_spend(
+      &Address::from_str(SEGWIT_ADDRESS).unwrap().assume_checked(),
+      "",
+    );
+    let to_sign = create_to_sign(&to_spend);
+    assert_eq!(
+      to_sign.unsigned_tx.txid().to_string(),
+      "1e9654e951a5ba44c8604c4de6c67fd78a27e81dcadcfe1edf638ba3aaebaed6"
+    );
+
+    let to_spend = create_to_spend(
+      &Address::from_str(SEGWIT_ADDRESS).unwrap().assume_checked(),
+      "Hello World",
+    );
+    let to_sign = create_to_sign(&to_spend);
+    assert_eq!(
+      to_sign.unsigned_tx.txid().to_string(),
+      "88737ae86f2077145f93cc4b153ae9a1cb8d56afa511988c149c5c8c9d93bddf"
+    );
+  }
+
+  #[test]
+  fn simple_verify_and_falsify_taproot() {
+    assert!(
             simple_verify(
                 &Address::from_str(TAPROOT_ADDRESS).unwrap().assume_checked(),
                 "Hello World",
@@ -366,172 +196,58 @@
             )
         );
 
-        assert!(
+    assert!(
             !simple_verify(
                 &Address::from_str(TAPROOT_ADDRESS).unwrap().assume_checked(),
                 "Hello World -- This should fail",
                 "AUHd69PrJQEv+oKTfZ8l+WROBHuy9HKrbFCJu7U1iK2iiEy1vMU5EfMtjc+VSHM7aU0SDbak5IUZRVno2P5mjSafAQ=="
             )
         );
-    }
-
-    #[test]
-    fn simple_sign_taproot() {
-        let wallet = Wallet::new(WIF_PRIVATE_KEY);
-
-        let signature = simple_sign(
-            &Address::from_str(TAPROOT_ADDRESS).unwrap().assume_checked(),
-            "Hello World",
-            &wallet,
-        );
-
-        assert_eq!(
+  }
+
+  #[test]
+  fn simple_sign_taproot() {
+    let wallet = Wallet::new(WIF_PRIVATE_KEY);
+
+    let signature = simple_sign(
+      &Address::from_str(TAPROOT_ADDRESS).unwrap().assume_checked(),
+      "Hello World",
+      &wallet,
+    );
+
+    assert_eq!(
             signature,
             "AUHd69PrJQEv+oKTfZ8l+WROBHuy9HKrbFCJu7U1iK2iiEy1vMU5EfMtjc+VSHM7aU0SDbak5IUZRVno2P5mjSafAQ=="
         );
-    }
-
-    #[test]
-    fn roundtrip_taproot_simple() {
-        let wallet = Wallet::new(WIF_PRIVATE_KEY);
-
-        assert!(simple_verify(
-            &Address::from_str(TAPROOT_ADDRESS).unwrap().assume_checked(),
-            "Hello World",
-            &simple_sign(
-                &Address::from_str(TAPROOT_ADDRESS).unwrap().assume_checked(),
-                "Hello World",
-                &wallet
-            )
-        ));
-    }
-
-    #[test]
-    fn roundtrip_taproot_full() {
-        let wallet = Wallet::new(WIF_PRIVATE_KEY);
-
-        assert!(full_verify(
-            &Address::from_str(TAPROOT_ADDRESS).unwrap().assume_checked(),
-            "Hello World",
-            &full_sign(
-                &Address::from_str(TAPROOT_ADDRESS).unwrap().assume_checked(),
-                "Hello World",
-                &wallet
-            )
-        ));
-    }
-=======
-  /// From https://github.com/bitcoin/bips/blob/master/bip-0322.mediawiki#test-vectors
-  /// and https://github.com/ACken2/bip322-js/blob/main/test/Verifier.test.ts
-  /// and https://github.com/bitcoin/bitcoin/blob/29b28d07fa958b89e1c7916fda5d8654474cf495/src/test/util_tests.cpp#L2747
-
-  const WIF_PRIVATE_KEY: &str = "L3VFeEujGtevx9w18HD1fhRbCH67Az2dpCymeRE1SoPK6XQtaN2k";
-  const SEGWIT_ADDRESS: &str = "bc1q9vza2e8x573nczrlzms0wvx3gsqjx7vavgkx0l";
-  const TAPROOT_ADDRESS: &str = "bc1ppv609nr0vr25u07u95waq5lucwfm6tde4nydujnu8npg4q75mr5sxq8lt3";
-
-  #[test]
-  fn message_hashes_are_correct() {
-    assert_eq!(
-      hex::encode(message_hash("")),
-      "c90c269c4f8fcbe6880f72a721ddfbf1914268a794cbb21cfafee13770ae19f1"
-    );
-
-    assert_eq!(
-      hex::encode(message_hash("Hello World")),
-      "f0eb03b1a75ac6d9847f55c624a99169b5dccba2a31f5b23bea77ba270de0a7a"
-    );
-  }
-
-  #[test]
-  fn to_spend_txids_correct() {
-    assert_eq!(
-      to_spend(
-        &Address::from_str(SEGWIT_ADDRESS).unwrap().assume_checked(),
-        ""
-      )
-      .txid()
-      .to_string(),
-      "c5680aa69bb8d860bf82d4e9cd3504b55dde018de765a91bb566283c545a99a7"
-    );
-
-    assert_eq!(
-      to_spend(
-        &Address::from_str(SEGWIT_ADDRESS).unwrap().assume_checked(),
-        "Hello World"
-      )
-      .txid()
-      .to_string(),
-      "b79d196740ad5217771c1098fc4a4b51e0535c32236c71f1ea4d61a2d603352b"
-    );
-  }
-
-  #[test]
-  fn to_sign_txids_correct() {
-    assert_eq!(
-      to_sign(to_spend(
-        &Address::from_str(SEGWIT_ADDRESS).unwrap().assume_checked(),
-        ""
-      ))
-      .txid()
-      .to_string(),
-      "1e9654e951a5ba44c8604c4de6c67fd78a27e81dcadcfe1edf638ba3aaebaed6"
-    );
-
-    assert_eq!(
-      to_sign(to_spend(
-        &Address::from_str(SEGWIT_ADDRESS).unwrap().assume_checked(),
-        "Hello World"
-      ))
-      .txid()
-      .to_string(),
-      "88737ae86f2077145f93cc4b153ae9a1cb8d56afa511988c149c5c8c9d93bddf"
-    );
-  }
-
-  #[test]
-  fn verify_and_falsify_taproot() {
-    assert!(verify(
+  }
+
+  #[test]
+  fn roundtrip_taproot_simple() {
+    let wallet = Wallet::new(WIF_PRIVATE_KEY);
+
+    assert!(simple_verify(
       &Address::from_str(TAPROOT_ADDRESS).unwrap().assume_checked(),
       "Hello World",
-      "AUHd69PrJQEv+oKTfZ8l+WROBHuy9HKrbFCJu7U1iK2iiEy1vMU5EfMtjc+VSHM7aU0SDbak5IUZRVno2P5mjSafAQ=="
-    ),);
-
-    assert!(!verify(
-      &Address::from_str(TAPROOT_ADDRESS).unwrap().assume_checked(),
-      "Hello World -- This should fail",
-      "AUHd69PrJQEv+oKTfZ8l+WROBHuy9HKrbFCJu7U1iK2iiEy1vMU5EfMtjc+VSHM7aU0SDbak5IUZRVno2P5mjSafAQ=="
-    ),);
-  }
-
-  #[test]
-  fn sign_taproot() {
-    let wallet = Wallet::new(WIF_PRIVATE_KEY);
-
-    let signature = sign(
-      &Address::from_str(TAPROOT_ADDRESS).unwrap().assume_checked(),
-      "Hello World",
-      &wallet,
-    );
-
-    assert_eq!(
-      signature,
-      "AUHd69PrJQEv+oKTfZ8l+WROBHuy9HKrbFCJu7U1iK2iiEy1vMU5EfMtjc+VSHM7aU0SDbak5IUZRVno2P5mjSafAQ=="
-    );
-  }
-
-  #[test]
-  fn roundtrip_taproot() {
-    let wallet = Wallet::new(WIF_PRIVATE_KEY);
-
-    assert!(verify(
-      &Address::from_str(TAPROOT_ADDRESS).unwrap().assume_checked(),
-      "Hello World",
-      &sign(
+      &simple_sign(
         &Address::from_str(TAPROOT_ADDRESS).unwrap().assume_checked(),
         "Hello World",
         &wallet
       )
     ));
   }
->>>>>>> d1313aa0
+
+  #[test]
+  fn roundtrip_taproot_full() {
+    let wallet = Wallet::new(WIF_PRIVATE_KEY);
+
+    assert!(full_verify(
+      &Address::from_str(TAPROOT_ADDRESS).unwrap().assume_checked(),
+      "Hello World",
+      &full_sign(
+        &Address::from_str(TAPROOT_ADDRESS).unwrap().assume_checked(),
+        "Hello World",
+        &wallet
+      )
+    ));
+  }
 }